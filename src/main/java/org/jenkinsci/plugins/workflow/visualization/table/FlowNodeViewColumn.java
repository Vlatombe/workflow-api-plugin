--- conflicted
+++ resolved
@@ -10,22 +10,14 @@
  * Extension point for adding a column to a table rendering of {@link FlowNode}s.
  *
  * <p>
-<<<<<<< HEAD
- * This object must have the {@code column.groovy}. This view
-=======
  * This object must have the <code>column.groovy</code>. This view
->>>>>>> 14d7f72f
  * is called for each cell of this column. The {@link FlowNode} object
  * is passed in the "node" variable. The view should render
  * a {@code <td>} tag.
  *</p>
  *
  * <p>
-<<<<<<< HEAD
- * This object may have an additional {@code columnHeader.groovy}. The default column header
-=======
  * This object may have an additional <code>columnHeader.groovy</code>. The default column header
->>>>>>> 14d7f72f
  * will render {@link #getColumnCaption()}.
  *
  * @author Kohsuke Kawaguchi
