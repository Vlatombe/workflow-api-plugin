<?xml version="1.0" encoding="UTF-8"?>
<!--
  ~ The MIT License
  ~
  ~ Copyright (c) 2013-2014, CloudBees, Inc.
  ~
  ~ Permission is hereby granted, free of charge, to any person obtaining a copy
  ~ of this software and associated documentation files (the "Software"), to deal
  ~ in the Software without restriction, including without limitation the rights
  ~ to use, copy, modify, merge, publish, distribute, sublicense, and/or sell
  ~ copies of the Software, and to permit persons to whom the Software is
  ~ furnished to do so, subject to the following conditions:
  ~
  ~ The above copyright notice and this permission notice shall be included in
  ~ all copies or substantial portions of the Software.
  ~
  ~ THE SOFTWARE IS PROVIDED "AS IS", WITHOUT WARRANTY OF ANY KIND, EXPRESS OR
  ~ IMPLIED, INCLUDING BUT NOT LIMITED TO THE WARRANTIES OF MERCHANTABILITY,
  ~ FITNESS FOR A PARTICULAR PURPOSE AND NONINFRINGEMENT. IN NO EVENT SHALL THE
  ~ AUTHORS OR COPYRIGHT HOLDERS BE LIABLE FOR ANY CLAIM, DAMAGES OR OTHER
  ~ LIABILITY, WHETHER IN AN ACTION OF CONTRACT, TORT OR OTHERWISE, ARISING FROM,
  ~ OUT OF OR IN CONNECTION WITH THE SOFTWARE OR THE USE OR OTHER DEALINGS IN
  ~ THE SOFTWARE.
  -->

<project xmlns="http://maven.apache.org/POM/4.0.0" xmlns:xsi="http://www.w3.org/2001/XMLSchema-instance" xsi:schemaLocation="http://maven.apache.org/POM/4.0.0 http://maven.apache.org/xsd/maven-4.0.0.xsd">
    <modelVersion>4.0.0</modelVersion>
    <parent>
        <groupId>org.jenkins-ci.plugins</groupId>
        <artifactId>plugin</artifactId>
        <version>2.22</version>
        <relativePath />
    </parent>
    <groupId>org.jenkins-ci.plugins.workflow</groupId>
    <artifactId>workflow-api</artifactId>
    <!-- Temporary version is only to allow building linked PRs from SNAPSHOT, to be changed before merge -->
<<<<<<< HEAD
    <version>2.14-stepstorage4-alpha-SNAPSHOT</version>
=======
    <version>2.14-stepstorage4-SNAPSHOT</version>
>>>>>>> 096543dc
    <packaging>hpi</packaging>
    <name>Pipeline: API</name>
    <url>https://wiki.jenkins-ci.org/display/JENKINS/Pipeline+API+Plugin</url>
    <licenses>
        <license>
            <name>MIT License</name>
            <url>https://opensource.org/licenses/MIT</url>
        </license>
    </licenses>
    <scm>
        <connection>scm:git:git://github.com/jenkinsci/${project.artifactId}-plugin.git</connection>
        <developerConnection>scm:git:git@github.com:jenkinsci/${project.artifactId}-plugin.git</developerConnection>
        <url>https://github.com/jenkinsci/${project.artifactId}-plugin</url>
        <tag>HEAD</tag>
    </scm>
    <repositories>
        <repository>
            <id>repo.jenkins-ci.org</id>
            <url>https://repo.jenkins-ci.org/public/</url>
        </repository>
    </repositories>
    <pluginRepositories>
        <pluginRepository>
            <id>repo.jenkins-ci.org</id>
            <url>https://repo.jenkins-ci.org/public/</url>
        </pluginRepository>
    </pluginRepositories>
    <properties>
        <jenkins.version>1.642.3</jenkins.version>
    </properties>
    <dependencies>
        <dependency>
            <groupId>org.jenkins-ci.plugins.workflow</groupId>
            <artifactId>workflow-step-api</artifactId>
            <!-- Temporary version, remove once we have merged and released -->
            <version>2.10-stepstorage4-beta</version>
        </dependency>
        <dependency>
            <groupId>org.jenkins-ci.plugins</groupId>
            <artifactId>scm-api</artifactId>
            <version>1.3</version>
        </dependency>
        <dependency>
            <groupId>org.jenkins-ci.plugins.workflow</groupId>
            <artifactId>workflow-support</artifactId>
            <version>2.13</version>
            <scope>test</scope>
        </dependency>
        <dependency>
            <groupId>org.jenkins-ci.plugins.workflow</groupId>
            <artifactId>workflow-job</artifactId>
            <version>2.9</version>
            <scope>test</scope>
        </dependency>
        <dependency>
            <groupId>org.jenkins-ci.plugins.workflow</groupId>
            <artifactId>workflow-cps</artifactId>
            <version>2.27</version>
            <scope>test</scope>
        </dependency>
        <dependency>
            <groupId>org.jenkins-ci.plugins.workflow</groupId>
            <artifactId>workflow-basic-steps</artifactId>
            <version>2.3</version>
            <scope>test</scope>
        </dependency>
        <dependency>  <!-- For Semaphore step -->
            <groupId>org.jenkins-ci.plugins.workflow</groupId>
            <artifactId>workflow-support</artifactId>
            <version>2.13</version>
            <scope>test</scope>
            <classifier>tests</classifier>
        </dependency>
        <dependency>
            <groupId>org.jenkins-ci.plugins.workflow</groupId>
            <artifactId>workflow-scm-step</artifactId>
            <version>2.3</version>
            <scope>test</scope>
        </dependency>
        <dependency>
            <groupId>org.jenkins-ci.plugins.workflow</groupId>
            <artifactId>workflow-durable-task-step</artifactId>
            <version>2.8</version>
            <scope>test</scope>
        </dependency>
        <dependency>
            <groupId>org.jenkins-ci.plugins</groupId>
            <artifactId>script-security</artifactId>
            <version>1.25</version>
            <scope>test</scope>
        </dependency>
        <dependency>
            <groupId>org.jenkins-ci.plugins</groupId>
            <artifactId>pipeline-stage-step</artifactId>
            <version>2.2</version>
            <scope>test</scope>
        </dependency>
    </dependencies>
</project><|MERGE_RESOLUTION|>--- conflicted
+++ resolved
@@ -34,11 +34,7 @@
     <groupId>org.jenkins-ci.plugins.workflow</groupId>
     <artifactId>workflow-api</artifactId>
     <!-- Temporary version is only to allow building linked PRs from SNAPSHOT, to be changed before merge -->
-<<<<<<< HEAD
-    <version>2.14-stepstorage4-alpha-SNAPSHOT</version>
-=======
-    <version>2.14-stepstorage4-SNAPSHOT</version>
->>>>>>> 096543dc
+    <version>2.14-stepstorage4-beta-SNAPSHOT</version>
     <packaging>hpi</packaging>
     <name>Pipeline: API</name>
     <url>https://wiki.jenkins-ci.org/display/JENKINS/Pipeline+API+Plugin</url>
